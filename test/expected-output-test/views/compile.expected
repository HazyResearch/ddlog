--- conflicted
+++ resolved
@@ -9,38 +9,34 @@
     port: ${PGPORT}
     incremental_mode: ORIGINAL
     }
-
+    
 
 
       deepdive.schema.variables {
-
+        
       }
-
+    
 
       deepdive.extraction.extractors.ext_A {
         sql: """ DROP VIEW IF EXISTS A CASCADE;
         CREATE VIEW A AS SELECT R0.a AS column_0, (R0.a + R0.b) AS column_1
 FROM R R0
-
+        
         """
           output_relation: "A"
         style: "sql_extractor"
-<<<<<<< HEAD
           
           input_relations: [
             R
           ]
-=======
-
->>>>>>> 36be677a
       }
-
+    
 
       deepdive.extraction.extractors.ext_B {
         sql: """ DROP VIEW IF EXISTS B CASCADE;
         CREATE VIEW B AS SELECT R0.column_0 AS column_0, R1.b AS column_1
 FROM A R0, R R1
-        WHERE R1.a = R0.column_1
+        WHERE R1.a = R0.column_1 
         """
           output_relation: "B"
         style: "sql_extractor"
@@ -50,7 +46,7 @@
             R
           ]
       }
-
+    
 deepdive.pipeline.run: ${PIPELINE}
 deepdive.pipeline.pipelines.extraction: [
   ext_A
