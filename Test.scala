--- conflicted
+++ resolved
@@ -471,10 +471,6 @@
     val schema = new StatementSchema( q.get )
     val variables = variableSchema(q.get, schema)
 
-<<<<<<< HEAD
-    // println(test4)
-    // println()
-
     val extracions = q.get flatMap {
       case _ : SchemaElement  => None
       case e : ExtractionRule => Some(e)
@@ -498,12 +494,5 @@
     // val queries = q.get flatMap {
     //   case _ : SchemaElement  => None
     //   case e : ExtractionRule => Some(extractionRule(schema, extractionMap, e))
-=======
-    // val queries = q.get flatMap {
-    //   case _ : SchemaElement  => None
-    //   case e : ExtractionRule => Some(extractionRule(schema, e))
->>>>>>> 15b9a198
-    //   case w : InferenceRule  => Some(inferenceRule(schema, w))
-    // }
   }
 }