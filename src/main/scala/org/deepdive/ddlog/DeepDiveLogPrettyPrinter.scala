--- conflicted
+++ resolved
@@ -159,17 +159,9 @@
   }
 
   def print(stmt: InferenceRule): String = {
-<<<<<<< HEAD
     ( stmt.function map { f => s"@function(${f})\n" } getOrElse("") ) +
-    ( s"@weight(${stmt.weights.variables.map(print).mkString(", ")})\n"
+    ( s"@weight(${stmt.weights.variables map print mkString(", ")})\n"
     ) + print(stmt.q) + ".\n"
-=======
-    print(stmt.q) +
-    ( "\n  weight = " + (stmt.weights.variables map print mkString(", "))
-    ) +
-    ( stmt.function map { "\n  function = " + _ } getOrElse("")
-    ) + ".\n"
->>>>>>> 25055fde
   }
 
   override def run(parsedProgram: DeepDiveLog.Program, config: DeepDiveLog.Config) = {
