package org.deepdive.ddlog

import org.apache.commons.lang3.StringEscapeUtils
import org.deepdive.ddlog.DeepDiveLog.Mode._

// Pretty printer that simply prints the parsed input
object DeepDiveLogPrettyPrinter extends DeepDiveLogHandler {

  // Dispatch to the corresponding function
  def print(stmt: Statement): String = stmt match {
    case s: SchemaDeclaration   => print(s)
    case s: FunctionDeclaration => print(s)
    case s: ExtractionRule      => print(s)
    case s: FunctionCallRule    => print(s)
    case s: InferenceRule       => print(s)
  }

  def printAnnotations(annos: List[Annotation], indentation: String = ""): String =
    annos map {
      case anno =>
        s"@${anno.name}${
          if (anno.args isEmpty) ""
          else s"(${anno.args.get fold (
            // named arguments case
            {_ map { case (name, value) => s"${name}=${printLiteral(value)}" }},
            // unnamed argument list case
            {_ map printLiteral}
          ) mkString(", ") })"
        }" + ("\n" + indentation)
    } mkString


  def print(stmt: SchemaDeclaration): String = {
    val prefix = s"${stmt.a.name}${if (stmt.isQuery) "?" else ""}("
    val indentation = " " * prefix.length
    val columnDecls = stmt.a.terms.zipWithIndex map {
      case (name,i) =>
        printAnnotations(stmt.a.annotations(i), indentation) +
        s"${name} ${stmt.a.types(i)}"
    }
    printAnnotations(stmt.annotation) +
    s"""${prefix}${columnDecls.mkString(",\n" + indentation)}).
       |""".stripMargin
  }

  def print(functionInputOutputType: FunctionInputOutputType): String = functionInputOutputType match {
    case ty: RelationTypeAlias => s"rows like ${ty.likeRelationName}"
    case ty: RelationTypeDeclaration =>
      val namesWithTypes = (ty.names, ty.types).zipped map {
        (colName,colType) => s"${colName} ${colType}"}
      s"(${namesWithTypes.mkString(", ")})"
  }
  def print(stmt: FunctionDeclaration): String = {
    val inputType = print(stmt.inputType)
    val outputType = print(stmt.outputType)
    val impls = stmt.implementations map {
      case impl: RowWiseLineHandler => {
        val styleStr = if (impl.style == "plpy") s"\n        runs as plpy"
        else s"\n        handles ${impl.style} lines"
        "\"" + StringEscapeUtils.escapeJava(impl.command) + "\"" + styleStr
      }
    }
    s"""function ${stmt.functionName}
       |    over ${inputType}
       | returns ${outputType}
       | ${(impls map {"implementation " + _}).mkString("\n ")}.
       |""".stripMargin
  }

  def printLiteral(value: Any): String = value match {
    case s: String => "\"" + StringEscapeUtils.escapeJava(s) + "\""
    case _ => value toString
  }

  // print an expression
  def print(e: Expr) : String = print(e, 0)
  def print(e: Expr, level: Int) : String = {
    e match {
      case VarExpr(name) => name
      case NullConst() => "NULL"
      case IntConst(value) => value.toString
      case DoubleConst(value) => value.toString
      case BooleanConst(value) => value.toString
      case StringConst(value) => "\"" + StringEscapeUtils.escapeJava(value) + "\""
      case FuncExpr(function, args, agg) => {
        val resolvedArgs = args map (x => print(x))
        s"${function}(${resolvedArgs.mkString(", ")})"
      }
      case BinaryOpExpr(lhs, op, rhs) => {
        val p = s"${print(lhs, level + 1)} ${op} ${print(rhs, level + 1)}"
        if (level == 0) p else s"(${p})"
      }
      case TypecastExpr(lhs, rhs) => s"(${print(lhs)} :: ${rhs})"
      case IfThenElseExpr(ifCondExprPairs, optElseExpr) => (
        (ifCondExprPairs map {
          case (ifCond, thenExpr) => s"if ${print(ifCond)} then ${print(thenExpr)}"
        }) ++ (optElseExpr map print toList)
      ) mkString("", "\n\telse ", "\n\tend")
    }
  }

  def print(a: BodyAtom) : String = {
    val vars = a.terms map print
    s"${a.name}(${vars.mkString(", ")})"
  }

  def print(p: Pattern) : String = p match {
    case VarPattern(x) => x
    case PlaceholderPattern() => "_"
    case ExprPattern(e) => print(e)
  }

  def print(a: QuantifiedBody) : String = {
    val modifier = a.modifier match {
      case ExistModifier(negated) => if(negated) "NOT " else "" + "EXISTS"
      case OuterModifier() => "OPTIONAL"
      case AllModifier() => "ALL"
    }
    val bodyStr = (a.bodies map print).mkString(", ")
    s"${modifier}[${bodyStr}]"
  }

  // print a condition
  def print(cond: Cond) : String = {
    cond match {
      case ExprCond(e) => print(e)
      case NegationCond(c) => s"[!${print(c)}]"
      case CompoundCond(lhs, op, rhs) => {
        op match {
          case LogicOperator.AND => s"[${print(lhs)}, ${print(rhs)}]"
          case LogicOperator.OR  => s"[${print(lhs)}; ${print(rhs)}]"
        }
      }
    }
  }

  def print(b: Body) : String = b match {
    case b: BodyAtom => print(b)
    case b: Cond => print(b)
    case b: QuantifiedBody => print(b)
  }

  def print(cq: ConjunctiveQuery, optSupervision: Option[Expr] = None): String = {

    def printBodyList(b: List[Body]) = {
      s"${(b map print).mkString(",\n    ")}"
    }

    val bodyStr = (cq.bodies map printBodyList).mkString(";\n    ")

    val distinctStr = if (cq.isDistinct) " *" else ""
    val limitStr    = cq.limit map { " | " + _ } getOrElse("")
    val headStrTmp  = cq.headTerms map print mkString(", ")
    val headStr     = if (headStrTmp isEmpty) "" else s"(${headStrTmp})"

<<<<<<< HEAD
    val headBodySeparator = if (cq.isForQuery) "?-" else ":-"
    headStr + distinctStr + limitStr + supervision + s" ${headBodySeparator}\n    " + bodyStr
=======
    headStr + (
      optSupervision map { sv => s" = ${print(sv)}" } getOrElse("")
    ) + distinctStr + limitStr + " :-\n    " + bodyStr
>>>>>>> 2438f2dd
  }

  def print(a: HeadAtom) : String = {
    val vars = a.terms map print
    s"${a.name}(${vars.mkString(", ")})"
  }

  def print(head: InferenceRuleHead) : String = {
    def printImplyHead = s"""${printHead(head.terms.dropRight(1), ", ")} => ${print(head.terms.last)}"""
    def printHead(a: List[HeadAtom], delim: String) : String = a map print mkString(delim)
    head.function match {
      case FactorFunction.Imply  => printImplyHead
      case FactorFunction.Linear => s"""@semantics("linear")\n${printImplyHead}"""
      case FactorFunction.Ratio  => s"""@semantics("ratio")\n${printImplyHead}"""
      case FactorFunction.And    => printHead(head.terms, " ^ ")
      case FactorFunction.Or     => printHead(head.terms, " v ")
      case FactorFunction.Equal  => printHead(head.terms, " = ")
      case FactorFunction.IsTrue => printHead(head.terms, "")
    }
  }

  def print(stmt: ExtractionRule): String = {
    stmt.headName + print(stmt.q, stmt.supervision) + ".\n"
  }

  def print(stmt: FunctionCallRule): String = {
    ( stmt.mode map (s => s"""@mode("${s}")\n""") getOrElse("") ) +
    ( stmt.parallelism map (s => s"@parallelism($s)\n") getOrElse("") ) +
    s"${stmt.output} += ${stmt.function}${print(stmt.q)}.\n"
  }

  def print(stmt: InferenceRule): String = {
    ( stmt.mode map (s => s"""@mode("${s}")\n""") getOrElse "" ) +
    ( s"@weight(${stmt.weights.variables map print mkString(", ")})\n"
    ) + print(stmt.head) + print(stmt.q) + ".\n"
  }

  override def run(parsedProgram: DeepDiveLog.Program, config: DeepDiveLog.Config) = {
    val programToPrint =
      // derive the program based on mode information
      config.mode match {
        case ORIGINAL => parsedProgram
        case INCREMENTAL => DeepDiveLogDeltaDeriver.derive(parsedProgram)
        case MATERIALIZATION => parsedProgram
        case MERGE => DeepDiveLogMergeDeriver.derive(parsedProgram)
      }
    // pretty print in original syntax
    programToPrint foreach {stmt => println(print(stmt))}
  }
}<|MERGE_RESOLUTION|>--- conflicted
+++ resolved
@@ -153,14 +153,10 @@
     val headStrTmp  = cq.headTerms map print mkString(", ")
     val headStr     = if (headStrTmp isEmpty) "" else s"(${headStrTmp})"
 
-<<<<<<< HEAD
     val headBodySeparator = if (cq.isForQuery) "?-" else ":-"
-    headStr + distinctStr + limitStr + supervision + s" ${headBodySeparator}\n    " + bodyStr
-=======
     headStr + (
       optSupervision map { sv => s" = ${print(sv)}" } getOrElse("")
-    ) + distinctStr + limitStr + " :-\n    " + bodyStr
->>>>>>> 2438f2dd
+    ) + distinctStr + limitStr + s" ${headBodySeparator}\n    " + bodyStr
   }
 
   def print(a: HeadAtom) : String = {
