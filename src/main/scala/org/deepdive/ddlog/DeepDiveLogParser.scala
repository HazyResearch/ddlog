package org.deepdive.ddlog

// DeepDiveLog syntax
// See: https://docs.google.com/document/d/1SBIvvki3mnR28Mf0Pkin9w9mWNam5AA0SpIGj1ZN2c4

import scala.util.parsing.combinator._
import org.apache.commons.lang3.StringEscapeUtils
import scala.util.Try

// ***************************************
// * The union types for for the parser. *
// ***************************************
case class Variable(varName : String, relName : String, index : Int )

sealed trait Expr
case class VarExpr(name: String) extends Expr
sealed trait ConstExpr extends Expr
case class StringConst(value: String) extends ConstExpr
case class IntConst(value: Int) extends ConstExpr
case class DoubleConst(value: Double) extends ConstExpr
case class BooleanConst(value: Boolean) extends ConstExpr
case class NullConst extends ConstExpr
case class FuncExpr(function: String, args: List[Expr], isAggregation: Boolean) extends Expr
case class BinaryOpExpr(lhs: Expr, op: String, rhs: Expr) extends Expr
case class TypecastExpr(lhs: Expr, rhs: String) extends Expr

sealed trait Pattern
case class VarPattern(name: String) extends Pattern
case class ExprPattern(expr: Expr) extends Pattern
case class PlaceholderPattern extends Pattern

sealed trait Body
case class BodyAtom(name : String, terms : List[Pattern]) extends Body
case class QuantifiedBody(modifier: BodyModifier, bodies: List[Body]) extends Body

sealed trait BodyModifier
case class ExistModifier(negated: Boolean) extends BodyModifier
case class OuterModifier extends BodyModifier
case class AllModifier extends BodyModifier

case class Attribute(name : String, terms : List[String], types : List[String], annotations : List[List[Annotation]])
case class ConjunctiveQuery(headTerms: List[Expr], bodies: List[List[Body]], isDistinct: Boolean, limit: Option[Int])
case class Column(name : String // name of the column
                 , t : String // type of the column
                 , annotation: List[Annotation] = List.empty // optional annotation
                 )

case class Annotation( name : String // name of the annotation
                     , args : Option[Either[Map[String, Any],List[Any]]] = None // optional, named arguments map or unnamed list
                     )
case class RuleAnnotation(name: String, args: List[String])

// condition
sealed trait Cond extends Body
case class ComparisonCond(lhs: Expr, op: String, rhs: Expr) extends Cond
case class NegationCond(cond: Cond) extends Cond
case class CompoundCond(lhs: Cond, op: LogicOperator.LogicOperator, rhs: Cond) extends Cond

// logic operators
object LogicOperator extends Enumeration {
  type LogicOperator = Value
  val  AND, OR = Value
}

// variable type
sealed trait VariableType {
  def cardinality: Long
}
case object BooleanType extends VariableType {
  def cardinality = 2
}
case class MultinomialType(numCategories: Int) extends VariableType {
  def cardinality = numCategories
}

case class FactorWeight(variables: List[Expr])

// factor function
object FactorFunction extends Enumeration {
  type FactorFunction = Value
  val  IsTrue, Imply, Or, And, Equal, Multinomial, Linear, Ratio = Value
}
case class HeadAtom(name : String, terms : List[Expr])
case class InferenceRuleHead(function: FactorFunction.FactorFunction, terms: List[HeadAtom])


trait RelationType
case class RelationTypeDeclaration(names: List[String], types: List[String]) extends RelationType
case class RelationTypeAlias(likeRelationName: String) extends RelationType

trait FunctionImplementationDeclaration
case class RowWiseLineHandler(style: String, command: String) extends FunctionImplementationDeclaration

// Statements that will be parsed and compiled
trait Statement
case class SchemaDeclaration( a : Attribute
                            , isQuery : Boolean
                            , variableType : Option[VariableType]
                            , annotation : List[Annotation] = List.empty // optional annotation
                            ) extends Statement // atom and whether this is a query relation.
case class FunctionDeclaration( functionName: String, inputType: RelationType,
  outputType: RelationType, implementations: List[FunctionImplementationDeclaration], mode: Option[String] = None) extends Statement
case class ExtractionRule(headName: String, q : ConjunctiveQuery, supervision: Option[String] = None) extends Statement // Extraction rule
case class FunctionCallRule(output: String, function: String, q : ConjunctiveQuery) extends Statement // Extraction rule
case class InferenceRule(head: InferenceRuleHead, q : ConjunctiveQuery, weights : FactorWeight, mode: Option[String] = None, partition: Option[String] = None) extends Statement // Weighted rule

// Parser
class DeepDiveLogParser extends JavaTokenParsers {

  // JavaTokenParsers provides several useful number parsers:
  //   wholeNumber, decimalNumber, floatingPointNumber
  def double = opt("-") ~ """\d+\.\d+""".r ^^ { case (neg ~ num) => (neg.getOrElse("") + num).toDouble }
  def integer = opt("-") ~ wholeNumber ^^ { case (neg ~ num) => (neg.getOrElse("") + num).toInt }
  def stringLiteralAsString = stringLiteral ^^ {
    s => StringEscapeUtils.unescapeJava(
      s.stripPrefix("\"").stripSuffix("\""))
  } withFailureMessage "a string literal is expected"

  // Single-line comments beginning with # or // are supported by treating them as whiteSpace
  // C/Java/Scala style multi-line comments cannot be easily supported with RegexParsers unless we introduce a dedicated lexer.
  protected override val whiteSpace = """(?:(?:^|\s+)#.*|//.*|\s)+""".r

  // We just use Java identifiers to parse various names
  def relationName = ident
  def columnName   = ident
  def columnType   = ident ~ ("[]"?) ^^ {
      case ty ~ isArrayType => ty + isArrayType.getOrElse("")
    }
  def variableName = ident
  def functionName = ident
  def functionModeType = stringLiteralAsString
  def inferenceModeType = stringLiteralAsString
  def annotationName = ident
  def annotationArgumentName = ident
  def partitionColumnName = ident

  def annotation: Parser[Annotation] =
    "@" ~ annotationName ~ opt(annotationArguments) ^^ {
      case (_ ~ name ~ optArgs) => Annotation(name, optArgs)
    }

  def annotationArguments: Parser[Either[Map[String, Any], List[Any]]] =
    "(" ~> (
      // XXX rep1sep must be above repsep to parse "()"
      rep1sep(annotationArgumentValue, ",") ^^ {
        case values => Right(values)
      }
    |
      repsep(annotationNamedArgument, ",") ^^ {
        case namedArgs => Left(namedArgs toMap)
      }
    ) <~ ")"
  def annotationNamedArgument: Parser[(String, Any)] =
    annotationArgumentName ~ "=" ~ annotationArgumentValue ^^ {
      case name ~ _ ~ value => name -> value
    }
  def annotationArgumentValue: Parser[Any] =
    stringLiteralAsString | double | integer

  def columnDeclaration: Parser[Column] =
    rep(annotation) ~
    columnName ~ columnType ^^ {
      case(anno ~ name ~ ty) => Column(name, ty, anno)
    }

  def CategoricalParser = "Categorical" ~> "(" ~> """\d+""".r <~ ")" ^^ { n => MultinomialType(n.toInt) }
  def BooleanParser = "Boolean" ^^ { s => BooleanType }
  def dataType = CategoricalParser | BooleanParser

  def schemaDeclaration: Parser[SchemaDeclaration] =
    rep(annotation) ~
    relationName ~ opt("?") ~ "(" ~ rep1sep(columnDeclaration, ",") ~ ")" ~ opt(dataType) ^^ {
      case (anno ~ r ~ isQuery ~ "(" ~ attrs ~ ")" ~ vType) => {
        val vars = attrs map (_.name)
        var types = attrs map (_.t)
        val annos = attrs map (_.annotation)
        val variableType = vType match {
          case None => if (isQuery != None) Some(BooleanType) else None
          case Some(s) => Some(s)
        }
        SchemaDeclaration(Attribute(r, vars, types, annos), (isQuery != None), variableType, anno)
      }
    }

  def operator = "||" | "+" | "-" | "*" | "/" | "&" | "%"
  def typeOperator = "::"
  val aggregationFunctions = Set("MAX", "SUM", "MIN", "ARRAY_ACCUM", "ARRAY_AGG", "COUNT")

  // expression
  def expr : Parser[Expr] =
    ( lexpr ~ operator ~ expr ^^ { case (lhs ~ op ~ rhs) => BinaryOpExpr(lhs, op, rhs) }
    | lexpr ~ typeOperator ~ columnType ^^ { case (lhs ~ _ ~ rhs) => TypecastExpr(lhs, rhs) }
    | lexpr
    )

  def lexpr : Parser[Expr] =
    ( functionName ~ "(" ~ rep1sep(expr, ",") ~ ")" ^^ {
        case (name ~ _ ~ args ~ _) => FuncExpr(name, args, (aggregationFunctions contains name))
      }
    | stringLiteralAsString ^^ { StringConst(_) }
    | double ^^ { DoubleConst(_) }
    | integer ^^ { IntConst(_) }
    | ("TRUE" | "FALSE") ^^ { x => BooleanConst(x.toBoolean) }
    | "NULL" ^^ { _ => new NullConst }
    | variableName ^^ { VarExpr(_) }
    | "(" ~> expr <~ ")"
    )

  // conditional expressions
  def compareOperator = "LIKE" | ">" | "<" | ">=" | "<=" | "!=" | "=" | "IS" | "IS NOT"

  def cond : Parser[Cond] =
    ( acond ~ (";") ~ cond ^^ { case (lhs ~ op ~ rhs) =>
        CompoundCond(lhs, LogicOperator.OR, rhs)
      }
    | acond
    )
  def acond : Parser[Cond] =
    ( lcond ~ (",") ~ acond ^^ { case (lhs ~ op ~ rhs) => CompoundCond(lhs, LogicOperator.AND, rhs) }
    | lcond
    )
  // ! has higher priority...
  def lcond : Parser[Cond] =
    ( "!" ~> bcond ^^ { NegationCond(_) }
    | bcond
    )
  def bcond : Parser[Cond] =
    ( expr ~ compareOperator ~ expr ^^ { case (lhs ~ op ~ rhs) =>
        ComparisonCond(lhs, op, rhs)
      }
    | "[" ~> cond <~ "]"
    )

  def pattern : Parser[Pattern] =
    ( "_"  ^^ { case _ => PlaceholderPattern() }
    | expr ^^ {
        case VarExpr(x) => VarPattern(x)
        case x: Expr => ExprPattern(x)
      }
    )

  def atom = relationName ~ "(" ~ rep1sep(pattern, ",") ~ ")" ^^ {
    case (r ~ _ ~ patterns ~ _) => BodyAtom(r, patterns)
  }
  def quantifiedBody = (opt("!") ~ "EXISTS" | "OPTIONAL" | "ALL") ~ "[" ~ rep1sep(cqBody, ",") ~ "]" ^^ { case (m ~ _ ~ b ~ _) =>
    val modifier = m match {
      case (not ~ "EXISTS") => new ExistModifier(not != None)
      case "OPTIONAL" => new OuterModifier
      case "ALL" => new AllModifier
    }
    QuantifiedBody(modifier, b)
  }

  def relationType: Parser[RelationType] =
    ( "like" ~> relationName ^^ { RelationTypeAlias(_) }
    | rep1sep(columnDeclaration, ",") ^^ {
        attrs => RelationTypeDeclaration(attrs map { _.name }, attrs map { _.t })
      }
    )

  def ruleAnnotation = "@" ~> annotationName ~ ("(" ~> rep1sep(ident, ",") <~ ")") ^^ {
    case (name ~ args) => RuleAnnotation(name, args)
  }

  def ruleAnnotations = rep(ruleAnnotation)

  def getArg(annos: List[RuleAnnotation], name: String)  = {
    annos.find(_.name == name) map (_.args) map (_(0))
  }

  def functionImplementation : Parser[FunctionImplementationDeclaration] =
    ( "implementation" ~ stringLiteralAsString ~ "handles" ~ ("tsv" | "json") ~ "lines" ^^ {
        case (_ ~ command ~ _ ~ style ~ _) => RowWiseLineHandler(command=command, style=style)
      }
    | "implementation" ~ stringLiteralAsString ~ "runs" ~ "as" ~ "plpy" ^^ {
        case (_ ~ command ~ _ ~ _ ~ style) => RowWiseLineHandler(command=command, style=style)
      }
    )

  def functionMode = "@mode" ~> commit("(" ~> functionModeType <~ ")" ^? ({
    case "inc" => "inc"
  }, (s) => s"${s}: unrecognized mode"))

  def functionDeclaration : Parser[FunctionDeclaration] =
    ( opt(functionMode) ~ "function" ~ functionName ~ "over" ~ relationType
                             ~ "returns" ~ relationType
                 ~ (functionImplementation+)
    ) ^^ {
      case (mode ~ "function" ~ a ~ "over" ~ inTy
                           ~ "returns" ~ outTy
                       ~ implementationDecls) =>
             FunctionDeclaration(a, inTy, outTy, implementationDecls, mode)
    }

  def cqBody: Parser[Body] = cond | quantifiedBody | atom

  def cqConjunctiveBody: Parser[List[Body]] = rep1sep(cqBody, ",")

  def cqHeadTerms = "(" ~> rep1sep(expr, ",") <~ ")"

  def conjunctiveQuery : Parser[ConjunctiveQuery] =
    cqHeadTerms ~ opt("*") ~ opt("|" ~> decimalNumber) ~ ":-" ~ rep1sep(cqConjunctiveBody, ";") ^^ {
      case (head ~ isDistinct ~ limit ~ ":-" ~ disjunctiveBodies) =>
        ConjunctiveQuery(head, disjunctiveBodies, isDistinct != None, limit map (_.toInt))
  }

  def functionCallRule : Parser[FunctionCallRule] =
    relationName ~ "+=" ~ functionName ~ conjunctiveQuery ^^ {
      case (out ~ _ ~ func ~ cq) => FunctionCallRule(out, func, cq)
    }

  def supervision = "@label" ~> "(" ~> variableName <~ ")"
  def extractionRule =
    opt(supervision) ~ relationName ~ conjunctiveQuery ^^ {
      case (sup ~ head ~ cq) => ExtractionRule(head, cq, sup)
  }

  def factorWeight = "@weight" ~> "(" ~> rep1sep(expr, ",") <~ ")" ^^ { FactorWeight(_) }
<<<<<<< HEAD
  def inferenceMode = "@mode" ~> "(" ~> inferenceModeType <~ ")"
  def partitionColumn = "@partition" ~> "(" ~> partitionColumnName <~ ")"
=======
  def inferenceMode = "@mode" ~> commit("(" ~> inferenceModeType <~ ")" ^? ({
    case "inc" => "inc"
  }, (s) => s"${s}: unrecognized mode"))
>>>>>>> 5e712baa

  // factor functions
  def headAtom = relationName ~ ("(" ~> rep1sep(expr, ",") <~ ")") ^^ {
    case (r ~ expressions) => HeadAtom(r, expressions)
  }

  def implyHeadAtoms = rep1sep(headAtom, ",") ~ "=>" ~ headAtom ^^ {
    case (a ~ _ ~ b) => a :+ b
  }

  def inferenceRuleHead =
  ( implyHeadAtoms ^^ {
      InferenceRuleHead(FactorFunction.Imply, _)
    }
  | "@semantics" ~> commit("(" ~> stringLiteralAsString <~ ")" ^? ({
      case "linear" => FactorFunction.Linear
      case "ratio"  => FactorFunction.Ratio
    }, (s) => s"${s}: unrecognized semantics")) ~ implyHeadAtoms ^^ {
      case (s ~ h) => InferenceRuleHead(s, h)
    }
  | headAtom ~ "=" ~ rep1sep(headAtom, "=") ^^ { case (a ~ _ ~ b) =>
      InferenceRuleHead(FactorFunction.Equal, a +: b)
    }
  | headAtom ~ "^" ~ rep1sep(headAtom, "^") ^^ { case (a ~ _ ~ b) =>
      InferenceRuleHead(FactorFunction.And, a +: b)
    }
  | headAtom ~ "v" ~ rep1sep(headAtom, "v") ^^ { case (a ~ _ ~ b) =>
      InferenceRuleHead(FactorFunction.Or, a +: b)
    }
  | "Multinomial" ~> "(" ~> rep1sep(headAtom, ",") <~ ")" ^^ {
      InferenceRuleHead(FactorFunction.Multinomial, _)
    }
  | headAtom ^^ {
      x => InferenceRuleHead(FactorFunction.IsTrue, List(x))
    }
  )

  def inferenceConjunctiveQuery : Parser[ConjunctiveQuery] =
    ":-" ~> rep1sep(cqConjunctiveBody, ";") ^^ {
      ConjunctiveQuery(List(), _, false, None)
  }

  def inferenceRule =
    opt(partitionColumn) ~ opt(inferenceMode) ~ factorWeight ~ inferenceRuleHead ~ inferenceConjunctiveQuery ^^ {
      case (partition ~ mode ~ weight ~ head ~ cq) => InferenceRule(head, cq, weight, mode, partition)
  }

  // rules or schema elements in arbitrary order
  def statement : Parser[Statement] = ( inferenceRule
                                      | schemaDeclaration
                                      | extractionRule
                                      | functionDeclaration
                                      | functionCallRule
                                      )
  def program : Parser[DeepDiveLog.Program] = phrase(rep1(statement <~ "."))

  def parseProgram(inputProgram: CharSequence, fileName: Option[String] = None): List[Statement] = {
    parse(program, inputProgram) match {
      case result: Success[_] => result.get
      case error:  NoSuccess  => throw new RuntimeException(fileName.getOrElse("") + error.toString())
    }
  }

  def parseProgramFile(fileName: String): List[Statement] = {
    val source = scala.io.Source.fromFile(fileName)
    try parseProgram(source.getLines mkString "\n", Some(fileName))
    finally source.close()
  }
}<|MERGE_RESOLUTION|>--- conflicted
+++ resolved
@@ -316,14 +316,10 @@
   }
 
   def factorWeight = "@weight" ~> "(" ~> rep1sep(expr, ",") <~ ")" ^^ { FactorWeight(_) }
-<<<<<<< HEAD
-  def inferenceMode = "@mode" ~> "(" ~> inferenceModeType <~ ")"
-  def partitionColumn = "@partition" ~> "(" ~> partitionColumnName <~ ")"
-=======
   def inferenceMode = "@mode" ~> commit("(" ~> inferenceModeType <~ ")" ^? ({
     case "inc" => "inc"
   }, (s) => s"${s}: unrecognized mode"))
->>>>>>> 5e712baa
+  def partitionColumn = "@partition" ~> "(" ~> partitionColumnName <~ ")"
 
   // factor functions
   def headAtom = relationName ~ ("(" ~> rep1sep(expr, ",") <~ ")") ^^ {
