
  deepdive.db.default {
    driver: "org.postgresql.Driver"
    url: "jdbc:postgresql://"${PGHOST}":"${PGPORT}"/"${DBNAME}
    user: ${PGUSER}
    password: ${PGPASSWORD}
    dbname: ${DBNAME}
    host: ${PGHOST}
    port: ${PGPORT}
    incremental_mode: ORIGINAL
    }



      deepdive.schema.variables {

      }


      deepdive.extraction.extractors.ext_E {
        sql: """ DROP VIEW IF EXISTS E CASCADE;
        CREATE VIEW E AS SELECT (R0.k :: INT) AS column_0
FROM b R0

        """
          output_relation: "E"
        style: "sql_extractor"
<<<<<<< HEAD
          
          input_relations: [
            b
          ]
=======

>>>>>>> 36be677a
      }


      deepdive.extraction.extractors.ext_X {
        sql: """ DROP VIEW IF EXISTS X CASCADE;
        CREATE VIEW X AS SELECT R0.k AS column_0
FROM b R0, c R1
        WHERE R1.n = R0.k
        """
          output_relation: "X"
        style: "sql_extractor"
<<<<<<< HEAD
          
          input_relations: [
            b
            c
          ]
=======

>>>>>>> 36be677a
      }


      deepdive.extraction.extractors.ext_N {
        sql: """ DROP VIEW IF EXISTS N CASCADE;
        CREATE VIEW N AS SELECT R0.k AS column_0
FROM b R0
        WHERE EXISTS (SELECT 1 FROM c R1_0 WHERE R1_0.n = R0.k  AND R1_0.s > 'a')
        """
          output_relation: "N"
        style: "sql_extractor"
<<<<<<< HEAD
          
          input_relations: [
            b
            c
          ]
=======

>>>>>>> 36be677a
      }


      deepdive.extraction.extractors.ext_T {
        sql: """ DROP VIEW IF EXISTS T CASCADE;
        CREATE VIEW T AS SELECT R0.k AS column_0
FROM b R0 LEFT OUTER JOIN c R1_0 ON R1_0.n = R0.k  AND R1_0.s > R0.p
        WHERE R1_0.s > R0.p
        """
          output_relation: "T"
        style: "sql_extractor"
<<<<<<< HEAD
          
          input_relations: [
            b
            c
          ]
=======

>>>>>>> 36be677a
      }


      deepdive.extraction.extractors.ext_J {
        sql: """ DROP VIEW IF EXISTS J CASCADE;
        CREATE VIEW J AS SELECT R0.k AS column_0
FROM b R0
        WHERE ((R0.k + R0.r) = 100 OR (NOT R0.k > 50))
        """
          output_relation: "J"
        style: "sql_extractor"
<<<<<<< HEAD
          
          input_relations: [
            b
          ]
=======

>>>>>>> 36be677a
      }


      deepdive.extraction.extractors.ext_U {
        sql: """ DROP VIEW IF EXISTS U CASCADE;
        CREATE VIEW U AS SELECT R0_0.k AS column_0
FROM b R0_0 ON  FULL OUTER JOIN c R1_0 ON R1_0.n = R0_0.k

        """
          output_relation: "U"
        style: "sql_extractor"
<<<<<<< HEAD
          
          input_relations: [
            b
            c
          ]
=======

>>>>>>> 36be677a
      }


      deepdive.extraction.extractors.ext_F {
        sql: """ DROP VIEW IF EXISTS F CASCADE;
        CREATE VIEW F AS SELECT ((R0.k :: INT) + (R0.r :: INT)) AS column_0
FROM b R0

        """
          output_relation: "F"
        style: "sql_extractor"
<<<<<<< HEAD
          
          input_relations: [
            b
          ]
=======

>>>>>>> 36be677a
      }


      deepdive.extraction.extractors.ext_A {
        sql: """ DROP VIEW IF EXISTS A CASCADE;
        CREATE VIEW A AS SELECT (R0.k + (R0.r * (R0.k + R0.r))) AS column_0
FROM b R0

        """
          output_relation: "A"
        style: "sql_extractor"
<<<<<<< HEAD
          
          input_relations: [
            b
          ]
=======

>>>>>>> 36be677a
      }


      deepdive.extraction.extractors.ext_M {
        sql: """ DROP VIEW IF EXISTS M CASCADE;
        CREATE VIEW M AS SELECT R0.k AS column_0
FROM b R0
        WHERE EXISTS (SELECT 1 FROM c R1_0 WHERE R1_0.n = R0.k )
        """
          output_relation: "M"
        style: "sql_extractor"
<<<<<<< HEAD
          
          input_relations: [
            b
            c
          ]
=======

>>>>>>> 36be677a
      }


      deepdive.extraction.extractors.ext_I {
        sql: """ DROP VIEW IF EXISTS I CASCADE;
        CREATE VIEW I AS SELECT R0.k AS column_0
FROM b R0
        WHERE ((R0.k + R0.r) = 100 OR (R0.k > 50 AND R0.r < 10))
        """
          output_relation: "I"
        style: "sql_extractor"
<<<<<<< HEAD
          
          input_relations: [
            b
          ]
=======

>>>>>>> 36be677a
      }


      deepdive.extraction.extractors.ext_G {
        sql: """ DROP VIEW IF EXISTS G CASCADE;
        CREATE VIEW G AS SELECT R0.k AS column_0
FROM b R0
        WHERE (R0.k + R0.r) = 100
        """
          output_relation: "G"
        style: "sql_extractor"
<<<<<<< HEAD
          
          input_relations: [
            b
          ]
=======

>>>>>>> 36be677a
      }


      deepdive.extraction.extractors.ext_V {
        sql: """ DROP VIEW IF EXISTS V CASCADE;
        CREATE VIEW V AS SELECT R0.n AS column_0
FROM c R0, a R1
        WHERE R1.k = R0.n
        """
          output_relation: "V"
        style: "sql_extractor"
<<<<<<< HEAD
          
          input_relations: [
            c
            a
          ]
=======

>>>>>>> 36be677a
      }


      deepdive.extraction.extractors.ext_Q {
        sql: """ DROP VIEW IF EXISTS Q CASCADE;
        CREATE VIEW Q AS SELECT DISTINCT ('test' :: TEXT) AS column_0, 123 AS column_1, R0.k AS column_2, unnest(R1.q) AS column_3
FROM a R0, b R1, c R2
        WHERE R1.k = R0.k  AND R2.s = (R1.p || R1.q) AND R2.n = 10 AND R2.t = 'foo' AND (R1.r > 100 OR ((NOT R1.r < 20) AND R1.r < 50))
        """
          output_relation: "Q"
        style: "sql_extractor"
<<<<<<< HEAD
          
          input_relations: [
            a
            b
            c
          ]
=======

>>>>>>> 36be677a
      }


      deepdive.extraction.extractors.ext_L {
        sql: """ DROP VIEW IF EXISTS L CASCADE;
        CREATE VIEW L AS SELECT DISTINCT R0.k AS column_0
FROM b R0
        LIMIT 100
        """
          output_relation: "L"
        style: "sql_extractor"
<<<<<<< HEAD
          
          input_relations: [
            b
          ]
=======

>>>>>>> 36be677a
      }


      deepdive.extraction.extractors.ext_B {
        sql: """ DROP VIEW IF EXISTS B CASCADE;
        CREATE VIEW B AS SELECT func((R0.k + (R0.r + R0.k))) AS column_0
FROM b R0

        """
          output_relation: "B"
        style: "sql_extractor"
<<<<<<< HEAD
          
          input_relations: [
            b
          ]
=======

>>>>>>> 36be677a
      }


      deepdive.extraction.extractors.ext_P {
        sql: """ DROP VIEW IF EXISTS P CASCADE;
        CREATE VIEW P AS SELECT R1.p AS column_0, R1.q AS column_1, MAX(R1.r) AS column_2
FROM a R0, b R1
        WHERE R1.k = R0.k
        GROUP BY R1.p, R1.q
        """
          output_relation: "P"
        style: "sql_extractor"
<<<<<<< HEAD
          
          input_relations: [
            a
            b
          ]
=======

>>>>>>> 36be677a
      }


      deepdive.extraction.extractors.ext_C {
        sql: """ DROP VIEW IF EXISTS C CASCADE;
        CREATE VIEW C AS SELECT func(func(func(R0.k))) AS column_0
FROM b R0

        """
          output_relation: "C"
        style: "sql_extractor"
<<<<<<< HEAD
          
          input_relations: [
            b
          ]
=======

>>>>>>> 36be677a
      }


      deepdive.extraction.extractors.ext_H {
        sql: """ DROP VIEW IF EXISTS H CASCADE;
        CREATE VIEW H AS SELECT R0.k AS column_0
FROM b R0
        WHERE ((R0.k + R0.r) = 100 AND R0.k > 50)
        """
          output_relation: "H"
        style: "sql_extractor"
<<<<<<< HEAD
          
          input_relations: [
            b
          ]
=======

>>>>>>> 36be677a
      }


      deepdive.extraction.extractors.ext_W {
        sql: """ DROP VIEW IF EXISTS W CASCADE;
        CREATE VIEW W AS SELECT R0.k AS column_0
FROM a R0
        WHERE NOT EXISTS (SELECT 1 FROM c R1_0 WHERE NOT (R1_0.n < R0.k))
        """
          output_relation: "W"
        style: "sql_extractor"
<<<<<<< HEAD
          
          input_relations: [
            a
            c
          ]
=======

>>>>>>> 36be677a
      }


      deepdive.extraction.extractors.ext_K {
        sql: """ DROP VIEW IF EXISTS K CASCADE;
        CREATE VIEW K AS SELECT R0.k AS column_0
FROM b R0
        WHERE ((R0.k + R0.r) = 100 AND ((NOT R0.k > 50) OR R0.k = 40))
        """
          output_relation: "K"
        style: "sql_extractor"
<<<<<<< HEAD
          
          input_relations: [
            b
          ]
=======

>>>>>>> 36be677a
      }


      deepdive.extraction.extractors.ext_O {
        sql: """ DROP VIEW IF EXISTS O CASCADE;
        CREATE VIEW O AS SELECT R0.k AS column_0
FROM b R0
        WHERE EXISTS (SELECT 1 FROM c R1_0, a R1_1 WHERE R1_0.n = R0.k  AND R1_1.k = R0.k )
        """
          output_relation: "O"
        style: "sql_extractor"
<<<<<<< HEAD
          
          input_relations: [
            b
            c
            a
          ]
=======

>>>>>>> 36be677a
      }


      deepdive.extraction.extractors.ext_D {
        sql: """ DROP VIEW IF EXISTS D CASCADE;
        CREATE VIEW D AS SELECT (func((R0.k * func2((R0.r + R0.k)))) + R0.k) AS column_0
FROM b R0

        """
          output_relation: "D"
        style: "sql_extractor"
<<<<<<< HEAD
          
          input_relations: [
            b
          ]
=======

>>>>>>> 36be677a
      }


      deepdive.extraction.extractors.ext_S {
        sql: """ DROP VIEW IF EXISTS S CASCADE;
        CREATE VIEW S AS SELECT R0.k AS column_0
FROM b R0 LEFT OUTER JOIN c R1_0 ON R1_0.n = R0.k

        """
          output_relation: "S"
        style: "sql_extractor"
<<<<<<< HEAD
          
          input_relations: [
            b
            c
          ]
=======

>>>>>>> 36be677a
      }

deepdive.pipeline.run: ${PIPELINE}
deepdive.pipeline.pipelines.extraction: [
  ext_M
  ext_Q
  ext_B
  ext_U
  ext_F
  ext_I
  ext_N
  ext_T
  ext_A
  ext_P
  ext_K
  ext_E
  ext_W
  ext_J
  ext_D
  ext_O
  ext_L
  ext_G
  ext_X
  ext_S
  ext_C
  ext_V
  ext_H
]
deepdive.pipeline.pipelines.endtoend: [
  ext_M
  ext_Q
  ext_B
  ext_U
  ext_F
  ext_I
  ext_N
  ext_T
  ext_A
  ext_P
  ext_K
  ext_E
  ext_W
  ext_J
  ext_D
  ext_O
  ext_L
  ext_G
  ext_X
  ext_S
  ext_C
  ext_V
  ext_H
]<|MERGE_RESOLUTION|>--- conflicted
+++ resolved
@@ -9,52 +9,44 @@
     port: ${PGPORT}
     incremental_mode: ORIGINAL
     }
-
+    
 
 
       deepdive.schema.variables {
-
-      }
-
+        
+      }
+    
 
       deepdive.extraction.extractors.ext_E {
         sql: """ DROP VIEW IF EXISTS E CASCADE;
         CREATE VIEW E AS SELECT (R0.k :: INT) AS column_0
 FROM b R0
-
+        
         """
           output_relation: "E"
         style: "sql_extractor"
-<<<<<<< HEAD
-          
-          input_relations: [
-            b
-          ]
-=======
-
->>>>>>> 36be677a
-      }
-
+          
+          input_relations: [
+            b
+          ]
+      }
+    
 
       deepdive.extraction.extractors.ext_X {
         sql: """ DROP VIEW IF EXISTS X CASCADE;
         CREATE VIEW X AS SELECT R0.k AS column_0
 FROM b R0, c R1
-        WHERE R1.n = R0.k
+        WHERE R1.n = R0.k 
         """
           output_relation: "X"
         style: "sql_extractor"
-<<<<<<< HEAD
-          
-          input_relations: [
-            b
-            c
-          ]
-=======
-
->>>>>>> 36be677a
-      }
-
+          
+          input_relations: [
+            b
+            c
+          ]
+      }
+    
 
       deepdive.extraction.extractors.ext_N {
         sql: """ DROP VIEW IF EXISTS N CASCADE;
@@ -64,17 +56,13 @@
         """
           output_relation: "N"
         style: "sql_extractor"
-<<<<<<< HEAD
-          
-          input_relations: [
-            b
-            c
-          ]
-=======
-
->>>>>>> 36be677a
-      }
-
+          
+          input_relations: [
+            b
+            c
+          ]
+      }
+    
 
       deepdive.extraction.extractors.ext_T {
         sql: """ DROP VIEW IF EXISTS T CASCADE;
@@ -84,17 +72,13 @@
         """
           output_relation: "T"
         style: "sql_extractor"
-<<<<<<< HEAD
-          
-          input_relations: [
-            b
-            c
-          ]
-=======
-
->>>>>>> 36be677a
-      }
-
+          
+          input_relations: [
+            b
+            c
+          ]
+      }
+    
 
       deepdive.extraction.extractors.ext_J {
         sql: """ DROP VIEW IF EXISTS J CASCADE;
@@ -104,74 +88,58 @@
         """
           output_relation: "J"
         style: "sql_extractor"
-<<<<<<< HEAD
-          
-          input_relations: [
-            b
-          ]
-=======
-
->>>>>>> 36be677a
-      }
-
+          
+          input_relations: [
+            b
+          ]
+      }
+    
 
       deepdive.extraction.extractors.ext_U {
         sql: """ DROP VIEW IF EXISTS U CASCADE;
         CREATE VIEW U AS SELECT R0_0.k AS column_0
-FROM b R0_0 ON  FULL OUTER JOIN c R1_0 ON R1_0.n = R0_0.k
-
+FROM b R0_0 ON  FULL OUTER JOIN c R1_0 ON R1_0.n = R0_0.k 
+        
         """
           output_relation: "U"
         style: "sql_extractor"
-<<<<<<< HEAD
-          
-          input_relations: [
-            b
-            c
-          ]
-=======
-
->>>>>>> 36be677a
-      }
-
+          
+          input_relations: [
+            b
+            c
+          ]
+      }
+    
 
       deepdive.extraction.extractors.ext_F {
         sql: """ DROP VIEW IF EXISTS F CASCADE;
         CREATE VIEW F AS SELECT ((R0.k :: INT) + (R0.r :: INT)) AS column_0
 FROM b R0
-
+        
         """
           output_relation: "F"
         style: "sql_extractor"
-<<<<<<< HEAD
-          
-          input_relations: [
-            b
-          ]
-=======
-
->>>>>>> 36be677a
-      }
-
+          
+          input_relations: [
+            b
+          ]
+      }
+    
 
       deepdive.extraction.extractors.ext_A {
         sql: """ DROP VIEW IF EXISTS A CASCADE;
         CREATE VIEW A AS SELECT (R0.k + (R0.r * (R0.k + R0.r))) AS column_0
 FROM b R0
-
+        
         """
           output_relation: "A"
         style: "sql_extractor"
-<<<<<<< HEAD
-          
-          input_relations: [
-            b
-          ]
-=======
-
->>>>>>> 36be677a
-      }
-
+          
+          input_relations: [
+            b
+          ]
+      }
+    
 
       deepdive.extraction.extractors.ext_M {
         sql: """ DROP VIEW IF EXISTS M CASCADE;
@@ -181,17 +149,13 @@
         """
           output_relation: "M"
         style: "sql_extractor"
-<<<<<<< HEAD
-          
-          input_relations: [
-            b
-            c
-          ]
-=======
-
->>>>>>> 36be677a
-      }
-
+          
+          input_relations: [
+            b
+            c
+          ]
+      }
+    
 
       deepdive.extraction.extractors.ext_I {
         sql: """ DROP VIEW IF EXISTS I CASCADE;
@@ -201,16 +165,12 @@
         """
           output_relation: "I"
         style: "sql_extractor"
-<<<<<<< HEAD
-          
-          input_relations: [
-            b
-          ]
-=======
-
->>>>>>> 36be677a
-      }
-
+          
+          input_relations: [
+            b
+          ]
+      }
+    
 
       deepdive.extraction.extractors.ext_G {
         sql: """ DROP VIEW IF EXISTS G CASCADE;
@@ -220,36 +180,28 @@
         """
           output_relation: "G"
         style: "sql_extractor"
-<<<<<<< HEAD
-          
-          input_relations: [
-            b
-          ]
-=======
-
->>>>>>> 36be677a
-      }
-
+          
+          input_relations: [
+            b
+          ]
+      }
+    
 
       deepdive.extraction.extractors.ext_V {
         sql: """ DROP VIEW IF EXISTS V CASCADE;
         CREATE VIEW V AS SELECT R0.n AS column_0
 FROM c R0, a R1
-        WHERE R1.k = R0.n
+        WHERE R1.k = R0.n 
         """
           output_relation: "V"
         style: "sql_extractor"
-<<<<<<< HEAD
           
           input_relations: [
             c
             a
           ]
-=======
-
->>>>>>> 36be677a
-      }
-
+      }
+    
 
       deepdive.extraction.extractors.ext_Q {
         sql: """ DROP VIEW IF EXISTS Q CASCADE;
@@ -259,18 +211,14 @@
         """
           output_relation: "Q"
         style: "sql_extractor"
-<<<<<<< HEAD
           
           input_relations: [
             a
             b
             c
           ]
-=======
-
->>>>>>> 36be677a
-      }
-
+      }
+    
 
       deepdive.extraction.extractors.ext_L {
         sql: """ DROP VIEW IF EXISTS L CASCADE;
@@ -280,75 +228,59 @@
         """
           output_relation: "L"
         style: "sql_extractor"
-<<<<<<< HEAD
-          
-          input_relations: [
-            b
-          ]
-=======
-
->>>>>>> 36be677a
-      }
-
+          
+          input_relations: [
+            b
+          ]
+      }
+    
 
       deepdive.extraction.extractors.ext_B {
         sql: """ DROP VIEW IF EXISTS B CASCADE;
         CREATE VIEW B AS SELECT func((R0.k + (R0.r + R0.k))) AS column_0
 FROM b R0
-
+        
         """
           output_relation: "B"
         style: "sql_extractor"
-<<<<<<< HEAD
-          
-          input_relations: [
-            b
-          ]
-=======
-
->>>>>>> 36be677a
-      }
-
+          
+          input_relations: [
+            b
+          ]
+      }
+    
 
       deepdive.extraction.extractors.ext_P {
         sql: """ DROP VIEW IF EXISTS P CASCADE;
         CREATE VIEW P AS SELECT R1.p AS column_0, R1.q AS column_1, MAX(R1.r) AS column_2
 FROM a R0, b R1
-        WHERE R1.k = R0.k
+        WHERE R1.k = R0.k 
         GROUP BY R1.p, R1.q
         """
           output_relation: "P"
         style: "sql_extractor"
-<<<<<<< HEAD
           
           input_relations: [
             a
             b
           ]
-=======
-
->>>>>>> 36be677a
-      }
-
+      }
+    
 
       deepdive.extraction.extractors.ext_C {
         sql: """ DROP VIEW IF EXISTS C CASCADE;
         CREATE VIEW C AS SELECT func(func(func(R0.k))) AS column_0
 FROM b R0
-
+        
         """
           output_relation: "C"
         style: "sql_extractor"
-<<<<<<< HEAD
-          
-          input_relations: [
-            b
-          ]
-=======
-
->>>>>>> 36be677a
-      }
-
+          
+          input_relations: [
+            b
+          ]
+      }
+    
 
       deepdive.extraction.extractors.ext_H {
         sql: """ DROP VIEW IF EXISTS H CASCADE;
@@ -358,16 +290,12 @@
         """
           output_relation: "H"
         style: "sql_extractor"
-<<<<<<< HEAD
-          
-          input_relations: [
-            b
-          ]
-=======
-
->>>>>>> 36be677a
-      }
-
+          
+          input_relations: [
+            b
+          ]
+      }
+    
 
       deepdive.extraction.extractors.ext_W {
         sql: """ DROP VIEW IF EXISTS W CASCADE;
@@ -377,17 +305,13 @@
         """
           output_relation: "W"
         style: "sql_extractor"
-<<<<<<< HEAD
           
           input_relations: [
             a
             c
           ]
-=======
-
->>>>>>> 36be677a
-      }
-
+      }
+    
 
       deepdive.extraction.extractors.ext_K {
         sql: """ DROP VIEW IF EXISTS K CASCADE;
@@ -397,16 +321,12 @@
         """
           output_relation: "K"
         style: "sql_extractor"
-<<<<<<< HEAD
-          
-          input_relations: [
-            b
-          ]
-=======
-
->>>>>>> 36be677a
-      }
-
+          
+          input_relations: [
+            b
+          ]
+      }
+    
 
       deepdive.extraction.extractors.ext_O {
         sql: """ DROP VIEW IF EXISTS O CASCADE;
@@ -416,57 +336,45 @@
         """
           output_relation: "O"
         style: "sql_extractor"
-<<<<<<< HEAD
           
           input_relations: [
             b
             c
             a
           ]
-=======
-
->>>>>>> 36be677a
-      }
-
+      }
+    
 
       deepdive.extraction.extractors.ext_D {
         sql: """ DROP VIEW IF EXISTS D CASCADE;
         CREATE VIEW D AS SELECT (func((R0.k * func2((R0.r + R0.k)))) + R0.k) AS column_0
 FROM b R0
-
+        
         """
           output_relation: "D"
         style: "sql_extractor"
-<<<<<<< HEAD
-          
-          input_relations: [
-            b
-          ]
-=======
-
->>>>>>> 36be677a
-      }
-
+          
+          input_relations: [
+            b
+          ]
+      }
+    
 
       deepdive.extraction.extractors.ext_S {
         sql: """ DROP VIEW IF EXISTS S CASCADE;
         CREATE VIEW S AS SELECT R0.k AS column_0
-FROM b R0 LEFT OUTER JOIN c R1_0 ON R1_0.n = R0.k
-
+FROM b R0 LEFT OUTER JOIN c R1_0 ON R1_0.n = R0.k 
+        
         """
           output_relation: "S"
         style: "sql_extractor"
-<<<<<<< HEAD
-          
-          input_relations: [
-            b
-            c
-          ]
-=======
-
->>>>>>> 36be677a
-      }
-
+          
+          input_relations: [
+            b
+            c
+          ]
+      }
+    
 deepdive.pipeline.run: ${PIPELINE}
 deepdive.pipeline.pipelines.extraction: [
   ext_M
