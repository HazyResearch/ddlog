--- conflicted
+++ resolved
@@ -80,17 +80,10 @@
   def checkVariableRelationSchema(stmt: Statement) {
     val reservedSet = Set("id", "label")
     stmt match {
-<<<<<<< HEAD
-      case SchemaDeclaration(Attribute(r, terms, types), isQuery, vType) => {
-        if (isQuery) {
-          terms.foreach { case name =>
-            if (reservedSet contains name)
-=======
       case decl: SchemaDeclaration => {
         if (decl.isQuery) {
           decl.a.terms.foreach { case name =>
-            if (reservedSet contains name) 
->>>>>>> b787b5c8
+            if (reservedSet contains name)
               error(stmt, s"""variable relation contains reserved column "${name}" """)
           }
         }
