
  deepdive.db.default {
    driver: "org.postgresql.Driver"
    url: "jdbc:postgresql://"${PGHOST}":"${PGPORT}"/"${DBNAME}
    user: ${PGUSER}
    password: ${PGPASSWORD}
    dbname: ${DBNAME}
    host: ${PGHOST}
    port: ${PGPORT}
    incremental_mode: ORIGINAL
    }
    


      deepdive.schema.variables {
        Q.label: Boolean
      }
    

      deepdive.extraction.extractors.ext_S {
        cmd: """

	# TODO use temporary table
	deepdive create table "S"
	deepdive sql 'INSERT INTO S SELECT R0.a AS "R.R0.a"
FROM R R0, R R1
        WHERE R1.a = R0.b  AND R0.a > 100
UNION ALL
SELECT R0.a AS "R.R0.a"
FROM R R0, R R1
        WHERE R1.a = R0.b  AND R0.a < -100
UNION ALL
SELECT R0.a AS "R.R0.a"
FROM R R0, R R1
        WHERE R1.a = R0.b  AND R0.a = 0
UNION ALL
SELECT R0.a AS "S_0.R0.a"
FROM S_0 R0
        
UNION ALL
SELECT R0.a AS "S_1.R0.a"
FROM S_1 R0
        
UNION ALL
SELECT R0.a AS "S_2.R0.a"
FROM S_2 R0
        '
	# TODO rename temporary table to replace output_relation
	
        """
          output_relation: "S"
        style: "cmd_extractor"
          dependencies: [ "ext_S_0_by_f" ,  "ext_S_1_by_f" ,  "ext_S_2_by_f_1" ]
          input_relations: [
            R
            S_0
            S_1
            S_2
          ]
      }
    

      deepdive.extraction.extractors.ext_T__3 {
        cmd: """

	deepdive create view T__3 as 'SELECT R0.a AS column_0
FROM T R0
        '
	
        """
          output_relation: "T__3"
        style: "cmd_extractor"
          dependencies: [ "ext_T" ]
          input_relations: [
            T
          ]
      }
    

      deepdive.extraction.extractors.ext_T {
        cmd: """

	# TODO use temporary table
	deepdive create table "T"
	deepdive sql 'INSERT INTO T SELECT R0.a AS "T___0.R0.a"
FROM T___0 R0
        
UNION ALL
SELECT R0.a AS "T___1.R0.a"
FROM T___1 R0
        
UNION ALL
SELECT R0.a AS "T___2.R0.a"
FROM T___2 R0
        
UNION ALL
SELECT R0.a AS "T___3.R0.a"
FROM T___3 R0
        '
	# TODO rename temporary table to replace output_relation
	
        """
          output_relation: "T"
        style: "cmd_extractor"
          dependencies: [ "ext_T___0_by_f" ,  "ext_T___1_by_f" ,  "ext_T___2_by_f" ,  "ext_T___3_by_f_1" ]
          input_relations: [
            T___0
            T___1
            T___2
            T___3
          ]
      }
    

        deepdive.extraction.extractors.ext_T___0_by_f {
          input: """ SELECT R0.a AS "R.R0.a", R0.b AS "R.R0.b"
FROM R R0
        WHERE R0.a > 1000
          """
          output_relation: "T___0"
          udf: ${APP_HOME}"//bin/false"
          style: "tsv_extractor" 
          
          input_relations: [
            R
          ]
          input_batch_size: ${INPUT_BATCH_SIZE}
          parallelism: ${PARALLELISM}
        }
      

        deepdive.extraction.extractors.ext_T___1_by_f {
          input: """ SELECT R0.a AS "R.R0.a", R0.b AS "R.R0.b"
FROM R R0
        WHERE 10 < R0.a AND R0.a < 20
          """
          output_relation: "T___1"
          udf: ${APP_HOME}"//bin/false"
          style: "tsv_extractor" 
          
          input_relations: [
            R
          ]
          input_batch_size: ${INPUT_BATCH_SIZE}
          parallelism: ${PARALLELISM}
        }
      

        deepdive.extraction.extractors.ext_T___2_by_f {
          input: """ SELECT R0.a AS "R.R0.a", R0.b AS "R.R0.b"
FROM R R0
        WHERE 100 < R0.a AND R0.a < 200
          """
          output_relation: "T___2"
          udf: ${APP_HOME}"//bin/false"
          style: "tsv_extractor" 
          
          input_relations: [
            R
          ]
          input_batch_size: ${INPUT_BATCH_SIZE}
          parallelism: ${PARALLELISM}
        }
      

        deepdive.extraction.extractors.ext_S_0_by_f {
          input: """ SELECT R0.a AS "R.R0.a", R0.b AS "R.R0.b"
FROM R R0
        WHERE R0.a < 0
          """
          output_relation: "S_0"
          udf: ${APP_HOME}"//bin/false"
          style: "tsv_extractor" 
          
          input_relations: [
            R
          ]
          input_batch_size: ${INPUT_BATCH_SIZE}
          parallelism: ${PARALLELISM}
        }
      

        deepdive.extraction.extractors.ext_S_1_by_f {
          input: """ SELECT R0.a AS "R.R0.a", R0.b AS "R.R0.b"
FROM R R0
        WHERE R0.a > 0
          """
          output_relation: "S_1"
          udf: ${APP_HOME}"//bin/false"
          style: "tsv_extractor" 
          
          input_relations: [
            R
          ]
          input_batch_size: ${INPUT_BATCH_SIZE}
          parallelism: ${PARALLELISM}
        }
      

        deepdive.extraction.extractors.ext_T___3_by_f_1 {
          input: """ SELECT R0.a AS "R.R0.a", R0.b AS "R.R0.b"
FROM R R0
        
          """
          output_relation: "T___3"
          udf: ${APP_HOME}"//bin/false"
          style: "tsv_extractor" 
          
          input_relations: [
            R
          ]
          input_batch_size: ${INPUT_BATCH_SIZE}
          parallelism: ${PARALLELISM}
        }
      

        deepdive.extraction.extractors.ext_S_2_by_f_1 {
          input: """ SELECT R0.a AS "R.R0.a", R0.b AS "R.R0.b"
FROM R R0
        WHERE R0.a > 0
          """
          output_relation: "S_2"
          udf: ${APP_HOME}"//bin/false"
          style: "tsv_extractor" 
          
          input_relations: [
            R
          ]
          input_batch_size: ${INPUT_BATCH_SIZE}
          parallelism: ${PARALLELISM}
        }
      

        deepdive.inference.factors.inf_istrue_Q {
          input_query: """
          SELECT R0.id AS "Q.R0.id" , R0.x AS "dd_weight_column_0" 
          FROM Q R0, S R1
        WHERE R1.a = R0.x  AND R0.x > 1000"""
          function: "Imply(Q.R0.label)"
          weight: "?(dd_weight_column_0)"
<<<<<<< HEAD
          dependencies: [ "ext_S_by_f_1" ,  "ext_S" ,  "ext1_S_by_f" ,  "ext_S_by_f" ]
=======
          dependencies: [ "ext_S" ]
>>>>>>> 2438f2dd
          input_relations: [
            Q
            S
          ]
        }
      

        deepdive.inference.factors.inf1_istrue_Q {
          input_query: """
          SELECT R0.id AS "Q.R0.id" 
          FROM Q R0, S R1
        WHERE R1.a = R0.x  AND R0.x = 0"""
          function: "Imply(Q.R0.label)"
          weight: "1.0"
<<<<<<< HEAD
          dependencies: [ "ext_S_by_f_1" ,  "ext_S" ,  "ext1_S_by_f" ,  "ext_S_by_f" ]
=======
          dependencies: [ "ext_S" ]
>>>>>>> 2438f2dd
          input_relations: [
            Q
            S
          ]
        }
      

        deepdive.inference.factors.inf_imply_Q_Q {
          input_query: """
          SELECT R0.id AS "Q.R0.id" , R1.id AS "Q.R1.id" , R0.x AS "dd_weight_column_0" 
          FROM Q R0, Q R1, S R2, R R3, S R4
        WHERE R2.a = R0.x  AND R3.a = R0.x  AND R3.b = R1.x  AND R4.a = R1.x """
          function: "Imply(Q.R0.label, Q.R1.label)"
          weight: "?(dd_weight_column_0)"
<<<<<<< HEAD
          dependencies: [ "ext_S_by_f_1" ,  "ext_S" ,  "ext1_S_by_f" ,  "ext_S_by_f" ]
=======
          dependencies: [ "ext_S" ]
>>>>>>> 2438f2dd
          input_relations: [
            Q
            S
            R
          ]
        }
      

        deepdive.inference.factors.inf1_imply_Q_Q {
          input_query: """
          SELECT R0.id AS "Q.R0.id" , R1.id AS "Q.R1.id" 
          FROM Q R0, Q R1, S R2, R R3, S R4
        WHERE R2.a = R0.x  AND R3.a = R0.x  AND R3.b = R1.x  AND R4.a = R1.x  AND (R0.x + R1.x) < 1000"""
          function: "Imply(Q.R0.label, Q.R1.label)"
          weight: "-10.0"
<<<<<<< HEAD
          dependencies: [ "ext_S_by_f_1" ,  "ext_S" ,  "ext1_S_by_f" ,  "ext_S_by_f" ]
=======
          dependencies: [ "ext_S" ]
>>>>>>> 2438f2dd
          input_relations: [
            Q
            S
            R
          ]
        }
      
deepdive.pipeline.run: ${PIPELINE}
deepdive.pipeline.pipelines.extraction: [
  ext_S_1_by_f
  ext_T
  ext_S_2_by_f_1
  ext_S_0_by_f
  ext_T___3_by_f_1
  ext_T__3
  ext_T___2_by_f
  ext_T___0_by_f
  ext_S
  ext_T___1_by_f
]
deepdive.pipeline.pipelines.inference: [
  inf_istrue_Q
  inf1_istrue_Q
  inf_imply_Q_Q
  inf1_imply_Q_Q
]
deepdive.pipeline.pipelines.endtoend: [
  ext_S_1_by_f
  ext_T
  ext_S_2_by_f_1
  ext_S_0_by_f
  ext_T___3_by_f_1
  ext_T__3
  ext_T___2_by_f
  ext_T___0_by_f
  ext_S
  ext_T___1_by_f
  inf_istrue_Q
  inf1_istrue_Q
  inf_imply_Q_Q
  inf1_imply_Q_Q
]<|MERGE_RESOLUTION|>--- conflicted
+++ resolved
@@ -238,11 +238,7 @@
         WHERE R1.a = R0.x  AND R0.x > 1000"""
           function: "Imply(Q.R0.label)"
           weight: "?(dd_weight_column_0)"
-<<<<<<< HEAD
-          dependencies: [ "ext_S_by_f_1" ,  "ext_S" ,  "ext1_S_by_f" ,  "ext_S_by_f" ]
-=======
           dependencies: [ "ext_S" ]
->>>>>>> 2438f2dd
           input_relations: [
             Q
             S
@@ -257,11 +253,7 @@
         WHERE R1.a = R0.x  AND R0.x = 0"""
           function: "Imply(Q.R0.label)"
           weight: "1.0"
-<<<<<<< HEAD
-          dependencies: [ "ext_S_by_f_1" ,  "ext_S" ,  "ext1_S_by_f" ,  "ext_S_by_f" ]
-=======
           dependencies: [ "ext_S" ]
->>>>>>> 2438f2dd
           input_relations: [
             Q
             S
@@ -276,11 +268,7 @@
         WHERE R2.a = R0.x  AND R3.a = R0.x  AND R3.b = R1.x  AND R4.a = R1.x """
           function: "Imply(Q.R0.label, Q.R1.label)"
           weight: "?(dd_weight_column_0)"
-<<<<<<< HEAD
-          dependencies: [ "ext_S_by_f_1" ,  "ext_S" ,  "ext1_S_by_f" ,  "ext_S_by_f" ]
-=======
           dependencies: [ "ext_S" ]
->>>>>>> 2438f2dd
           input_relations: [
             Q
             S
@@ -296,11 +284,7 @@
         WHERE R2.a = R0.x  AND R3.a = R0.x  AND R3.b = R1.x  AND R4.a = R1.x  AND (R0.x + R1.x) < 1000"""
           function: "Imply(Q.R0.label, Q.R1.label)"
           weight: "-10.0"
-<<<<<<< HEAD
-          dependencies: [ "ext_S_by_f_1" ,  "ext_S" ,  "ext1_S_by_f" ,  "ext_S_by_f" ]
-=======
           dependencies: [ "ext_S" ]
->>>>>>> 2438f2dd
           input_relations: [
             Q
             S
