--- conflicted
+++ resolved
@@ -284,14 +284,8 @@
     }
 
   def extractionRule : Parser[ExtractionRule] =
-<<<<<<< HEAD
     opt(supervision) ~ conjunctiveQuery ^^ {
-      case (supervision ~ q) =>
-        ExtractionRule(q, supervision.getOrElse(null))
-=======
-    conjunctiveQuery ~ opt(supervision) ^^ {
-      case (q ~ supervision) => ExtractionRule(q, supervision)
->>>>>>> d6074ffd
+      case (supervision ~ q) => ExtractionRule(q, supervision)
     }
 
   def functionCallRule : Parser[FunctionCallRule] =
