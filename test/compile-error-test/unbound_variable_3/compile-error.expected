--- conflicted
+++ resolved
@@ -1,8 +1,4 @@
-<<<<<<< HEAD
-[error] Variable y does not have bindings
+[error] Variable y must have bindings
 @weight(y)
-=======
-[error] Variable y must have bindings
->>>>>>> 6f7d0509
-b(x)  :-
+b(x) :-
     a(x).
