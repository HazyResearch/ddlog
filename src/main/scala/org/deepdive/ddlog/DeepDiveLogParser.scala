package org.deepdive.ddlog

// DeepDiveLog syntax
// See: https://docs.google.com/document/d/1SBIvvki3mnR28Mf0Pkin9w9mWNam5AA0SpIGj1ZN2c4

import scala.util.parsing.combinator._
import org.apache.commons.lang3.StringEscapeUtils
import scala.util.Try

// ***************************************
// * The union types for for the parser. *
// ***************************************
case class Variable(varName : String, relName : String, index : Int )

sealed trait Expr
case class VarExpr(name: String) extends Expr
sealed trait ConstExpr extends Expr
case class StringConst(value: String) extends ConstExpr
case class IntConst(value: Int) extends ConstExpr
case class DoubleConst(value: Double) extends ConstExpr
case class BooleanConst(value: Boolean) extends ConstExpr
case class NullConst extends ConstExpr
case class FuncExpr(function: String, args: List[Expr], isAggregation: Boolean) extends Expr
case class BinaryOpExpr(lhs: Expr, op: String, rhs: Expr) extends Expr
case class TypecastExpr(lhs: Expr, rhs: String) extends Expr
case class IfThenElseExpr(ifCondThenExprPairs: List[(Cond, Expr)], elseExpr: Option[Expr]) extends Expr

sealed trait Pattern
case class VarPattern(name: String) extends Pattern
case class ExprPattern(expr: Expr) extends Pattern
case class PlaceholderPattern extends Pattern

sealed trait Body
case class BodyAtom(name : String, terms : List[Pattern]) extends Body
case class QuantifiedBody(modifier: BodyModifier, bodies: List[Body]) extends Body

sealed trait BodyModifier
case class ExistModifier(negated: Boolean) extends BodyModifier
case class OuterModifier extends BodyModifier
case class AllModifier extends BodyModifier

case class Attribute(name : String, terms : List[String], types : List[String], annotations : List[List[Annotation]])
<<<<<<< HEAD
case class ConjunctiveQuery(headTerms: List[Expr], bodies: List[List[Body]], isDistinct: Boolean, limit: Option[Int],
                            // optional annotations for head terms
                            headTermAnnotations: List[List[Annotation]] = List.empty,
                            // XXX This flag is not ideal, but minimizes the impact of query treatment when compared to creating another case class
                            isForQuery: Boolean = false
                           )
=======
case class ConjunctiveQuery(headTerms: List[Expr], bodies: List[List[Body]], isDistinct: Boolean = false, limit: Option[Int] = None)
>>>>>>> 2438f2dd
case class Column(name : String // name of the column
                 , t : String // type of the column
                 , annotation: List[Annotation] = List.empty // optional annotation
                 )

case class Annotation( name : String // name of the annotation
                     , args : Option[Either[Map[String, Any],List[Any]]] = None // optional, named arguments map or unnamed list
                     )
case class RuleAnnotation(name: String, args: List[String])

// condition
sealed trait Cond extends Body
case class ExprCond(expr: Expr) extends Cond
case class NegationCond(cond: Cond) extends Cond
case class CompoundCond(lhs: Cond, op: LogicOperator.LogicOperator, rhs: Cond) extends Cond

// logic operators
object LogicOperator extends Enumeration {
  type LogicOperator = Value
  val  AND, OR = Value
}

// variable type
sealed trait VariableType {
  def cardinality: Long
}
case object BooleanType extends VariableType {
  def cardinality = 2
}
case class MultinomialType(numCategories: Int) extends VariableType {
  def cardinality = numCategories
}

case class FactorWeight(variables: List[Expr])

// factor function
object FactorFunction extends Enumeration {
  type FactorFunction = Value
  val  IsTrue, Imply, Or, And, Equal, Multinomial, Linear, Ratio = Value
}
case class HeadAtom(name : String, terms : List[Expr])
case class InferenceRuleHead(function: FactorFunction.FactorFunction, terms: List[HeadAtom])


trait FunctionInputOutputType
case class RelationTypeDeclaration(names: List[String], types: List[String]) extends FunctionInputOutputType
case class RelationTypeAlias(likeRelationName: String) extends FunctionInputOutputType

trait FunctionImplementationDeclaration
case class RowWiseLineHandler(style: String, command: String) extends FunctionImplementationDeclaration

// Statements that will be parsed and compiled
trait Statement
case class SchemaDeclaration( a : Attribute
                            , isQuery : Boolean
                            , variableType : Option[VariableType]
                            , annotation : List[Annotation] = List.empty // optional annotation
                            ) extends Statement // atom and whether this is a query relation.
case class FunctionDeclaration( functionName: String, inputType: FunctionInputOutputType,
  outputType: FunctionInputOutputType, implementations: List[FunctionImplementationDeclaration]) extends Statement
case class ExtractionRule(headName: String, q : ConjunctiveQuery, supervision: Option[Expr] = None) extends Statement // Extraction rule
case class FunctionCallRule(output: String, function: String, q : ConjunctiveQuery, mode: Option[String], parallelism: Option[Int]) extends Statement // Extraction rule
case class InferenceRule(head: InferenceRuleHead, q : ConjunctiveQuery, weights : FactorWeight, mode: Option[String] = None) extends Statement // Weighted rule

// Parser
class DeepDiveLogParser extends JavaTokenParsers {

  // JavaTokenParsers provides several useful number parsers:
  //   wholeNumber, decimalNumber, floatingPointNumber
  def double = opt("-") ~ """\d+\.\d+""".r ^^ { case (neg ~ num) => (neg.getOrElse("") + num).toDouble }
  def integer = opt("-") ~ wholeNumber ^^ { case (neg ~ num) => (neg.getOrElse("") + num).toInt }
  def stringLiteralAsString = stringLiteral ^^ {
    s => StringEscapeUtils.unescapeJava(
      s.stripPrefix("\"").stripSuffix("\""))
  } withFailureMessage "a string literal is expected"

  // Single-line comments beginning with # or // are supported by treating them as whiteSpace
  // C/Java/Scala style multi-line comments cannot be easily supported with RegexParsers unless we introduce a dedicated lexer.
  protected override val whiteSpace = """(?:(?:^|\s+)#.*|//.*|\s)+""".r

  // We just use Java identifiers to parse various names
  def relationName = ident
  def columnName   = ident
  def columnType   = ident ~ ("[]"?) ^^ {
      case ty ~ isArrayType => ty + isArrayType.getOrElse("")
    }
  def variableName = ident
  def functionName = ident
  def functionModeType = stringLiteralAsString
  def inferenceModeType = stringLiteralAsString
  def annotationName = ident
  def annotationArgumentName = ident

  def annotation: Parser[Annotation] =
    "@" ~ annotationName ~ opt(annotationArguments) ^^ {
      case (_ ~ name ~ optArgs) => Annotation(name, optArgs)
    }

  def annotationArguments: Parser[Either[Map[String, Any], List[Any]]] =
    "(" ~> (
      // XXX rep1sep must be above repsep to parse "()"
      rep1sep(annotationArgumentValue, ",") ^^ {
        case values => Right(values)
      }
    |
      repsep(annotationNamedArgument, ",") ^^ {
        case namedArgs => Left(namedArgs toMap)
      }
    ) <~ ")"
  def annotationNamedArgument: Parser[(String, Any)] =
    annotationArgumentName ~ "=" ~ annotationArgumentValue ^^ {
      case name ~ _ ~ value => name -> value
    }
  def annotationArgumentValue: Parser[Any] =
    stringLiteralAsString | double | integer

  def columnDeclaration: Parser[Column] =
    rep(annotation) ~
    columnName ~ columnType ^^ {
      case(anno ~ name ~ ty) => Column(name, ty, anno)
    }

  def CategoricalParser = "Categorical" ~> "(" ~> """\d+""".r <~ ")" ^^ { n => MultinomialType(n.toInt) }
  def BooleanParser = "Boolean" ^^ { s => BooleanType }
  def dataType = CategoricalParser | BooleanParser

  def schemaDeclaration: Parser[SchemaDeclaration] =
    rep(annotation) ~
    relationName ~ opt("?") ~ "(" ~ rep1sep(columnDeclaration, ",") ~ ")" ~ opt(dataType) ^^ {
      case (anno ~ r ~ isQuery ~ "(" ~ attrs ~ ")" ~ vType) => {
        val vars = attrs map (_.name)
        var types = attrs map (_.t)
        val annos = attrs map (_.annotation)
        val variableType = vType match {
          case None => if (isQuery != None) Some(BooleanType) else None
          case Some(s) => Some(s)
        }
        SchemaDeclaration(Attribute(r, vars, types, annos), (isQuery != None), variableType, anno)
      }
    }

  def operator =
    ( "||" | "+" | "-" | "*" | "/" | "&" | "%" )
  def typeOperator = "::"
  val aggregationFunctions = Set("MAX", "SUM", "MIN", "ARRAY_ACCUM", "ARRAY_AGG", "COUNT")

  // expression
  def expr : Parser[Expr] =
    ( lexpr ~ operator ~ expr ^^ { case (lhs ~ op ~ rhs) => BinaryOpExpr(lhs, op, rhs) }
    | lexpr ~ typeOperator ~ columnType ^^ { case (lhs ~ _ ~ rhs) => TypecastExpr(lhs, rhs) }
    | lexpr
    )

  def cexpr =
    ( expr ~ compareOperator ~ expr ^^ { case (lhs ~ op ~ rhs) => BinaryOpExpr(lhs, op, rhs) }
    | expr
    )

  def lexpr =
    ( "if" ~> (cond ~ ("then" ~> expr) ~ rep(elseIfExprs) ~ opt("else" ~> expr)) <~ "end" ^^ {
        case (ifCond ~ thenExpr ~ elseIfs ~ optElseExpr) =>
          IfThenElseExpr((ifCond, thenExpr) :: elseIfs, optElseExpr)
      }
    | stringLiteralAsString ^^ { StringConst(_) }
    | double ^^ { DoubleConst(_) }
    | integer ^^ { IntConst(_) }
    | ("TRUE" | "FALSE") ^^ { x => BooleanConst(x.toBoolean) }
    | "NULL" ^^ { _ => new NullConst }
    | functionName ~ "(" ~ rep1sep(expr, ",") ~ ")" ^^ {
        case (name ~ _ ~ args ~ _) => FuncExpr(name, args, (aggregationFunctions contains name))
      }
    | variableName ^^ { VarExpr(_) }
    | "(" ~> expr <~ ")"
    )

  def elseIfExprs =
    ("else" ~> "if" ~> cond) ~ ("then" ~> expr) ^^ {
      case (ifCond ~ thenExpr) => (ifCond, thenExpr)
    }

  // conditional expressions
  def compareOperator = "LIKE" | ">" | "<" | ">=" | "<=" | "!=" | "=" | "IS" ~ "NOT" ^^ { _ => "IS NOT" } | "IS"

  def cond : Parser[Cond] =
    ( acond ~ (";") ~ cond ^^ { case (lhs ~ op ~ rhs) =>
        CompoundCond(lhs, LogicOperator.OR, rhs)
      }
    | acond
    )
  def acond : Parser[Cond] =
    ( lcond ~ (",") ~ acond ^^ { case (lhs ~ op ~ rhs) => CompoundCond(lhs, LogicOperator.AND, rhs) }
    | lcond
    )
  // ! has higher priority...
  def lcond : Parser[Cond] =
    ( "!" ~> bcond ^^ { NegationCond(_) }
    | bcond
    )
  def bcond : Parser[Cond] =
    ( cexpr ^^ ExprCond
    | "[" ~> cond <~ "]"
    )

  def pattern : Parser[Pattern] =
    ( "_"  ^^ { case _ => PlaceholderPattern() }
    | expr ^^ {
        case VarExpr(x) => VarPattern(x)
        case x: Expr => ExprPattern(x)
      }
    )

  def atom = relationName ~ "(" ~ rep1sep(pattern, ",") ~ ")" ^^ {
    case (r ~ _ ~ patterns ~ _) => BodyAtom(r, patterns)
  }
  def quantifiedBody = (opt("!") ~ "EXISTS" | "OPTIONAL" | "ALL") ~ "[" ~ rep1sep(cqBody, ",") ~ "]" ^^ { case (m ~ _ ~ b ~ _) =>
    val modifier = m match {
      case (not ~ "EXISTS") => new ExistModifier(not != None)
      case "OPTIONAL" => new OuterModifier
      case "ALL" => new AllModifier
    }
    QuantifiedBody(modifier, b)
  }

  def functionInputOutputType: Parser[FunctionInputOutputType] =
    ( "rows" ~> "like" ~> relationName ^^ { RelationTypeAlias(_) }
    | "(" ~> rep1sep(columnDeclaration, ",") <~ ")" ^^ {
        attrs => RelationTypeDeclaration(attrs map { _.name }, attrs map { _.t })
      }
    )

  def ruleAnnotation = "@" ~> annotationName ~ ("(" ~> rep1sep(ident, ",") <~ ")") ^^ {
    case (name ~ args) => RuleAnnotation(name, args)
  }

  def ruleAnnotations = rep(ruleAnnotation)

  def getArg(annos: List[RuleAnnotation], name: String)  = {
    annos.find(_.name == name) map (_.args) map (_(0))
  }

  def functionImplementation : Parser[FunctionImplementationDeclaration] =
    ( "implementation" ~ stringLiteralAsString ~ "handles" ~ ("tsv" | "json") ~ "lines" ^^ {
        case (_ ~ command ~ _ ~ style ~ _) => RowWiseLineHandler(command=command, style=style)
      }
    | "implementation" ~ stringLiteralAsString ~ "runs" ~ "as" ~ "plpy" ^^ {
        case (_ ~ command ~ _ ~ _ ~ style) => RowWiseLineHandler(command=command, style=style)
      }
    )

  def functionDeclaration : Parser[FunctionDeclaration] =
    ( "function" ~ functionName ~ "over" ~ functionInputOutputType
                             ~ "returns" ~ functionInputOutputType
                 ~ (functionImplementation+)
    ) ^^ {
      case ("function" ~ a ~ "over" ~ inTy
                           ~ "returns" ~ outTy
                       ~ implementationDecls) =>
             FunctionDeclaration(a, inTy, outTy, implementationDecls)
    }

  def cqBody: Parser[Body] = quantifiedBody | atom | cond

  def cqConjunctiveBody: Parser[List[Body]] = rep1sep(cqBody, ",")

  def cqHeadTerms = "(" ~> rep1sep(expr, ",") <~ ")"

  def conjunctiveQueryBody : Parser[ConjunctiveQuery] =
    opt("*") ~ opt("|" ~> decimalNumber) ~ ":-" ~ rep1sep(cqConjunctiveBody, ";") ^^ {
      case (isDistinct ~ limit ~ ":-" ~ disjunctiveBodies) =>
        ConjunctiveQuery(List.empty, disjunctiveBodies, isDistinct != None, limit map (_.toInt))
    }

  def conjunctiveQuery : Parser[ConjunctiveQuery] =
<<<<<<< HEAD
    // TODO fill headTermAnnotations as done in queryWithOptionalHeadTerms to support @order_by
    cqHeadTerms ~ opt("*") ~ opt("|" ~> decimalNumber) ~ ":-" ~ rep1sep(cqConjunctiveBody, ";") ^^ {
      case (head ~ isDistinct ~ limit ~ ":-" ~ disjunctiveBodies) =>
        ConjunctiveQuery(head, disjunctiveBodies, isDistinct != None, limit map (_.toInt))
  }
=======
    cqHeadTerms ~ conjunctiveQueryBody ^^ {
      case (head ~ cq) => cq.copy(headTerms = head)
    }
>>>>>>> 2438f2dd

  def functionMode = "@mode" ~> commit("(" ~> functionModeType <~ ")" ^? ({
    case "inc" => "inc"
  }, (s) => s"${s}: unrecognized mode"))

  def parallelism = "@parallelism" ~> "(" ~> integer <~ ")"

  def functionCallRule : Parser[FunctionCallRule] =
    opt(functionMode) ~ opt(parallelism) ~ relationName ~ "+=" ~ functionName ~ conjunctiveQuery ^^ {
      case (mode ~ parallelism ~ out ~ _ ~ func ~ cq) => FunctionCallRule(out, func, cq, mode, parallelism)
    }

  def supervisionAnnotation = "@label" ~> "(" ~> expr <~ ")"

  def conjunctiveQueryWithSupervision : Parser[ConjunctiveQuery] =
    cqHeadTerms ~ opt("*") ~ opt("|" ~> decimalNumber) ~ ":-" ~ rep1sep(cqConjunctiveBody, ";") ^^ {
      case (head ~ isDistinct ~ limit ~ ":-" ~ disjunctiveBodies) =>
        ConjunctiveQuery(head, disjunctiveBodies, isDistinct != None, limit map (_.toInt))
  }

  def extractionRule =
    ( opt(supervisionAnnotation) ~ relationName ~ conjunctiveQuery ^^ {
        case (sup ~ head ~ cq) => ExtractionRule(head, cq, sup)
      }
    | relationName ~ cqHeadTerms ~ ("=" ~> expr) ~ conjunctiveQueryBody ^^ {
        case (head ~ headTerms ~ sup ~ cq) =>
          ExtractionRule(head, cq.copy(headTerms = headTerms), Some(sup))
      }
    )

  def factorWeight = "@weight" ~> "(" ~> rep1sep(expr, ",") <~ ")" ^^ { FactorWeight(_) }
  def inferenceMode = "@mode" ~> commit("(" ~> inferenceModeType <~ ")" ^? ({
    case "inc" => "inc"
  }, (s) => s"${s}: unrecognized mode"))

  // factor functions
  def headAtom = relationName ~ ("(" ~> rep1sep(expr, ",") <~ ")") ^^ {
    case (r ~ expressions) => HeadAtom(r, expressions)
  }

  def implyHeadAtoms = rep1sep(headAtom, ",") ~ "=>" ~ headAtom ^^ {
    case (a ~ _ ~ b) => a :+ b
  }

  def inferenceRuleHead =
  ( implyHeadAtoms ^^ {
      InferenceRuleHead(FactorFunction.Imply, _)
    }
  | "@semantics" ~> commit("(" ~> stringLiteralAsString <~ ")" ^? ({
      case "linear" => FactorFunction.Linear
      case "ratio"  => FactorFunction.Ratio
    }, (s) => s"${s}: unrecognized semantics")) ~ implyHeadAtoms ^^ {
      case (s ~ h) => InferenceRuleHead(s, h)
    }
  | headAtom ~ "=" ~ rep1sep(headAtom, "=") ^^ { case (a ~ _ ~ b) =>
      InferenceRuleHead(FactorFunction.Equal, a +: b)
    }
  | headAtom ~ "^" ~ rep1sep(headAtom, "^") ^^ { case (a ~ _ ~ b) =>
      InferenceRuleHead(FactorFunction.And, a +: b)
    }
  | headAtom ~ "v" ~ rep1sep(headAtom, "v") ^^ { case (a ~ _ ~ b) =>
      InferenceRuleHead(FactorFunction.Or, a +: b)
    }
  | "Multinomial" ~> "(" ~> rep1sep(headAtom, ",") <~ ")" ^^ {
      InferenceRuleHead(FactorFunction.Multinomial, _)
    }
  | headAtom ^^ {
      x => InferenceRuleHead(FactorFunction.IsTrue, List(x))
    }
  )

  def inferenceConjunctiveQuery : Parser[ConjunctiveQuery] =
    ":-" ~> rep1sep(cqConjunctiveBody, ";") ^^ {
      ConjunctiveQuery(List(), _, false, None)
  }

  def inferenceRule =
    opt(inferenceMode) ~ factorWeight ~ inferenceRuleHead ~ inferenceConjunctiveQuery ^^ {
      case (mode ~ weight ~ head ~ cq) => InferenceRule(head, cq, weight, mode)
  }

  // rules or schema elements in arbitrary order
  def statement : Parser[Statement] = ( inferenceRule
                                      | schemaDeclaration
                                      | extractionRule
                                      | functionDeclaration
                                      | functionCallRule
                                      )
  def program : Parser[DeepDiveLog.Program] = phrase(rep1(statement <~ "."))

  def parseProgram(inputProgram: CharSequence, fileName: Option[String] = None): List[Statement] = {
    val result = parse(program, inputProgram)
    if (result successful) result.get
    else sys.error(fileName.getOrElse("") + result.toString)
  }

  def parseProgramFile(fileName: String): List[Statement] = {
    val source = scala.io.Source.fromFile(fileName)
    try parseProgram(source.getLines mkString "\n", Some(fileName))
    finally source.close()
  }

  // query is a conjunctive query with optional projection and extraction rules
  def query : Parser[DeepDiveLog.Query] =
    rep(normalRule <~ ".") ~ (queryWithOptionalHeadTerms <~ ".") ^^ { case rules ~ q => (q, rules) }

  def normalRule: Parser[ExtractionRule] =
    relationName ~ conjunctiveQuery ^^ {
      case headName ~ cq =>
        ExtractionRule(headName = headName, q = cq)
    }

  def queryWithOptionalHeadTerms =
    ((("(" ~> rep1sep(annotatedHeadTerm, ",") <~ ")") | repsep(annotatedHeadTerm, ",")) // head terms with parentheses or optionally without
      ~ opt("*") ~ opt("|" ~> decimalNumber)) ~ ("?-" ~> cqConjunctiveBody) ^^ {
      case (headTermsZippedWithAnnotations ~ isDistinct ~ limit) ~ body =>
        val (headTerms, headTermAnnos) = headTermsZippedWithAnnotations unzip
        val headTermsToUse =
          if (headTerms nonEmpty) headTerms else {
            val definedVars = body flatMap DeepDiveLogSemanticChecker.collectDefinedVars
            definedVars map VarExpr
          }
        ConjunctiveQuery(
          headTerms = headTermsToUse,
          headTermAnnotations = headTermAnnos,
          bodies = List(body),
          isDistinct = isDistinct != None,
          limit = limit map (_.toInt),
          isForQuery = true
        )
    }

  def annotatedHeadTerm = rep(annotation) ~ expr ^^ { case anno ~ e => (e, anno) }

  def parseQuery(inputQuery: String): DeepDiveLog.Query = {
    val result = parse(phrase(query), inputQuery)
    if (result successful) result.get
    else sys.error(result.toString)
  }

}<|MERGE_RESOLUTION|>--- conflicted
+++ resolved
@@ -40,16 +40,12 @@
 case class AllModifier extends BodyModifier
 
 case class Attribute(name : String, terms : List[String], types : List[String], annotations : List[List[Annotation]])
-<<<<<<< HEAD
-case class ConjunctiveQuery(headTerms: List[Expr], bodies: List[List[Body]], isDistinct: Boolean, limit: Option[Int],
+case class ConjunctiveQuery(headTerms: List[Expr], bodies: List[List[Body]], isDistinct: Boolean = false, limit: Option[Int] = None,
                             // optional annotations for head terms
                             headTermAnnotations: List[List[Annotation]] = List.empty,
                             // XXX This flag is not ideal, but minimizes the impact of query treatment when compared to creating another case class
                             isForQuery: Boolean = false
                            )
-=======
-case class ConjunctiveQuery(headTerms: List[Expr], bodies: List[List[Body]], isDistinct: Boolean = false, limit: Option[Int] = None)
->>>>>>> 2438f2dd
 case class Column(name : String // name of the column
                  , t : String // type of the column
                  , annotation: List[Annotation] = List.empty // optional annotation
@@ -323,17 +319,10 @@
     }
 
   def conjunctiveQuery : Parser[ConjunctiveQuery] =
-<<<<<<< HEAD
     // TODO fill headTermAnnotations as done in queryWithOptionalHeadTerms to support @order_by
-    cqHeadTerms ~ opt("*") ~ opt("|" ~> decimalNumber) ~ ":-" ~ rep1sep(cqConjunctiveBody, ";") ^^ {
-      case (head ~ isDistinct ~ limit ~ ":-" ~ disjunctiveBodies) =>
-        ConjunctiveQuery(head, disjunctiveBodies, isDistinct != None, limit map (_.toInt))
-  }
-=======
     cqHeadTerms ~ conjunctiveQueryBody ^^ {
       case (head ~ cq) => cq.copy(headTerms = head)
     }
->>>>>>> 2438f2dd
 
   def functionMode = "@mode" ~> commit("(" ~> functionModeType <~ ")" ^? ({
     case "inc" => "inc"
