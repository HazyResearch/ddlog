--- conflicted
+++ resolved
@@ -257,11 +257,7 @@
         """
           output_relation: "dd_new_S"
         style: "cmd_extractor"
-<<<<<<< HEAD
-          dependencies: [ "ext_dd_delta_S" ,  "ext_dd_delta_S_by_f_1" ,  "ext_dd_delta_S_by_f" ,  "ext1_dd_delta_S_by_f" ]
-=======
           dependencies: [ "ext_dd_delta_S" ]
->>>>>>> 2438f2dd
           input_relations: [
             S
             dd_delta_S
@@ -778,11 +774,7 @@
         WHERE R1.a = R0.x  AND R0.x > 1000"""
           function: "Imply(dd_new_Q.R0.label)"
           weight: "?(dd_weight_column_0)"
-<<<<<<< HEAD
-          dependencies: [ "ext_dd_delta_S" ,  "ext_dd_delta_S_by_f_1" ,  "ext_dd_delta_S_by_f" ,  "ext1_dd_delta_S_by_f" ]
-=======
           dependencies: [ "ext_dd_delta_S" ]
->>>>>>> 2438f2dd
           input_relations: [
             dd_new_Q
             dd_delta_S
@@ -797,11 +789,7 @@
         WHERE R1.a = R0.x  AND R0.x = 0"""
           function: "Imply(dd_new_Q.R0.label)"
           weight: "1.0"
-<<<<<<< HEAD
-          dependencies: [ "ext_dd_delta_S" ,  "ext_dd_delta_S_by_f_1" ,  "ext_dd_delta_S_by_f" ,  "ext1_dd_delta_S_by_f" ]
-=======
           dependencies: [ "ext_dd_delta_S" ]
->>>>>>> 2438f2dd
           input_relations: [
             dd_new_Q
             dd_delta_S
@@ -822,7 +810,7 @@
         WHERE R2.a = R0.x  AND R3.a = R0.x  AND R3.b = R1.x  AND R4.a = R1.x """
           function: "Imply(dd_new_Q.R0.label, dd_new_Q.R1.label)"
           weight: "?(dd_weight_column_0)"
-          dependencies: [ "ext_dd_new_S" ,  "ext_dd_delta_S" ,  "ext_dd_new_R" ]
+          dependencies: [ "ext_dd_new_R" ,  "ext_dd_new_S" ,  "ext_dd_delta_S" ]
           input_relations: [
             dd_new_Q
             dd_delta_S
@@ -848,7 +836,7 @@
         WHERE R2.a = R0.x  AND R3.a = R0.x  AND R3.b = R1.x  AND R4.a = R1.x  AND (R0.x + R1.x) < 1000"""
           function: "Imply(dd_new_Q.R0.label, dd_new_Q.R1.label)"
           weight: "-10.0"
-          dependencies: [ "ext_dd_new_S" ,  "ext_dd_delta_S" ,  "ext_dd_new_R" ]
+          dependencies: [ "ext_dd_new_R" ,  "ext_dd_new_S" ,  "ext_dd_delta_S" ]
           input_relations: [
             dd_new_Q
             dd_delta_S
